--- conflicted
+++ resolved
@@ -2,11 +2,7 @@
 
 references:
   images:
-<<<<<<< HEAD
-    go: &GOLANG_IMAGE circleci/golang:1.16
-=======
-    go: &GOLANG_IMAGE docker.mirror.hashicorp.services/circleci/golang:1.14
->>>>>>> bf38b272
+    go: &GOLANG_IMAGE docker.mirror.hashicorp.services/circleci/golang:1.16
   cache:
     go-sum: &GO_SUM_CACHE_KEY go-sum-v1-{{ checksum "go.sum" }}
     sentinel: &SENTINEL_CACHE_KEY sentinel-{{ checksum "Makefile" }}
